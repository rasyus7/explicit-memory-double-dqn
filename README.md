--- conflicted
+++ resolved
@@ -6,15 +6,9 @@
 ## Prerequisites
 
 1. A unix or unix-like x86 machine
-<<<<<<< HEAD
-1. python 3.7 or higher. 
-2. Running in a virtual environment (e.g., conda, virtualenv, etc.) is highly recommended so that you don't mess up with the system python.
-4. `pip install -r requirements.txt`
-=======
 1. python 3.8 or higher.
 1. Running in a virtual environment (e.g., conda, virtualenv, etc.) is highly recommended so that you don't mess up with the system python.
 1. `pip install -r requirements.txt`
->>>>>>> c23d5359
 
 ## Data collection
 
